--- conflicted
+++ resolved
@@ -89,13 +89,9 @@
     shell.open();
 
     Fixture.fakeSetParameter( getId( item ), "selection", Boolean.TRUE );
-<<<<<<< HEAD
     Map<String,Object> params = new HashMap<String,Object>();
     params.put( "altKey", "true" );
-    Fixture.fakeNotifyOperation( getId( item ), ClientMessageConst.EVENT_WIDGET_SELECTED, params );
-=======
-    Fixture.fakeNotifyOperation( getId( item ), ClientMessageConst.EVENT_SELECTION, null );
->>>>>>> cd3eefb4
+    Fixture.fakeNotifyOperation( getId( item ), ClientMessageConst.EVENT_SELECTION, params );
     Fixture.readDataAndProcessAction( display );
 
     assertEquals( true, wasEventFired[ 0 ] );
@@ -121,17 +117,17 @@
       }
     } );
     shell.open();
-    
+
     Fixture.fakeSetParameter( getId( item ), "selection", Boolean.TRUE );
     Map<String,Object> params = new HashMap<String,Object>();
     params.put( "altKey", "true" );
     params.put( ClientMessageConst.EVENT_PARAM_DETAIL, "arrow" );
-    Fixture.fakeNotifyOperation( getId( item ), ClientMessageConst.EVENT_WIDGET_SELECTED, params );
+    Fixture.fakeNotifyOperation( getId( item ), ClientMessageConst.EVENT_SELECTION, params );
     Fixture.readDataAndProcessAction( display );
-    
+
     assertEquals( true, wasEventFired[ 0 ] );
   }
-  
+
   public void testRadioItemSelected() {
     ToolItem item0 = new ToolItem( toolbar, SWT.RADIO );
     item0.setSelection( true );
