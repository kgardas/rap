--- conflicted
+++ resolved
@@ -20,10 +20,7 @@
 
 import javax.servlet.ServletContext;
 import javax.servlet.ServletException;
-<<<<<<< HEAD
-=======
 import javax.servlet.http.HttpServletRequest;
->>>>>>> 9914e231
 import javax.servlet.http.HttpServletResponse;
 import javax.servlet.http.HttpSession;
 
@@ -42,11 +39,7 @@
 import org.eclipse.rap.rwt.internal.util.HTTP;
 import org.eclipse.rap.rwt.lifecycle.IEntryPoint;
 import org.eclipse.rap.rwt.lifecycle.ILifeCycle;
-<<<<<<< HEAD
-import org.eclipse.rap.rwt.service.IServiceHandler;
-=======
 import org.eclipse.rap.rwt.service.ServiceHandler;
->>>>>>> 9914e231
 import org.eclipse.rap.rwt.service.ISessionStore;
 import org.eclipse.rap.rwt.testfixture.Fixture;
 import org.eclipse.rap.rwt.testfixture.Message;
@@ -85,11 +78,7 @@
     ContextProvider.getSessionStore();
     ServiceContext context = ContextProvider.getContext();
     for( int i = 0; i < THREAD_COUNT; i++ ) {
-<<<<<<< HEAD
-      IServiceHandler syncHandler = new TestHandler( getLifeCycleFactory(), mockStartupPage() );
-=======
       ServiceHandler syncHandler = new TestHandler( getLifeCycleFactory(), mockStartupPage() );
->>>>>>> 9914e231
       Thread thread = new Thread( new Worker( context, syncHandler ) );
       thread.setDaemon( true );
       thread.start();
@@ -107,31 +96,19 @@
     assertEquals( expected, log.toString() );
   }
 
-<<<<<<< HEAD
-  public void testSessionStoreClearedOnSessionRestart() throws Exception {
-=======
   public void testSessionStoreClearedOnSessionRestart() throws IOException {
->>>>>>> 9914e231
     initializeSessionStore();
     ISessionStore sessionStore = ContextProvider.getSessionStore();
     sessionStore.setAttribute( SESSION_STORE_ATTRIBUTE, new Object() );
 
     LifeCycleServiceHandler.markSessionStarted();
     simulateInitialUiRequest();
-<<<<<<< HEAD
-    new LifeCycleServiceHandler( mockLifeCycleFactory(), mockStartupPage() ).service();
-=======
     service( new LifeCycleServiceHandler( mockLifeCycleFactory(), mockStartupPage() ) );
->>>>>>> 9914e231
 
     assertNull( sessionStore.getAttribute( SESSION_STORE_ATTRIBUTE ) );
   }
 
-<<<<<<< HEAD
-  public void testHttpSessionNotClearedOnSessionRestart() throws Exception {
-=======
   public void testHttpSessionNotClearedOnSessionRestart() throws IOException {
->>>>>>> 9914e231
     initializeSessionStore();
     HttpSession httpSession = ContextProvider.getSessionStore().getHttpSession();
     Object attribute = new Object();
@@ -139,31 +116,19 @@
 
     LifeCycleServiceHandler.markSessionStarted();
     simulateInitialUiRequest();
-<<<<<<< HEAD
-    new LifeCycleServiceHandler( mockLifeCycleFactory(), mockStartupPage() ).service();
-=======
     service( new LifeCycleServiceHandler( mockLifeCycleFactory(), mockStartupPage() ) );
->>>>>>> 9914e231
 
     assertSame( attribute, httpSession.getAttribute( HTTP_SESSION_ATTRIBUTE ) );
   }
 
-<<<<<<< HEAD
-  public void testRequestCounterAfterSessionRestart() throws Exception {
-=======
   public void testRequestCounterAfterSessionRestart() throws IOException {
->>>>>>> 9914e231
     initializeSessionStore();
     RequestId.getInstance().nextRequestId();
     Integer versionBeforeRestart = RequestId.getInstance().nextRequestId();
 
     LifeCycleServiceHandler.markSessionStarted();
     simulateInitialUiRequest();
-<<<<<<< HEAD
-    new LifeCycleServiceHandler( getLifeCycleFactory(), mockStartupPage() ).service();
-=======
-    service( new LifeCycleServiceHandler( getLifeCycleFactory(), mockStartupPage() ) );
->>>>>>> 9914e231
+    service( new LifeCycleServiceHandler( getLifeCycleFactory(), mockStartupPage() ) );
 
     Integer versionAfterRestart = RequestId.getInstance().getCurrentRequestId();
     assertEquals( versionBeforeRestart.intValue() + 1, versionAfterRestart.intValue() );
@@ -175,11 +140,7 @@
     ISessionStore sessionStore = ContextProvider.getSessionStore();
     ApplicationContext applicationContext = ApplicationContextUtil.getInstance();
 
-<<<<<<< HEAD
-    new LifeCycleServiceHandler( getLifeCycleFactory(), mockStartupPage() ).service();
-=======
-    service( new LifeCycleServiceHandler( getLifeCycleFactory(), mockStartupPage() ) );
->>>>>>> 9914e231
+    service( new LifeCycleServiceHandler( getLifeCycleFactory(), mockStartupPage() ) );
 
     sessionStore = ContextProvider.getSessionStore();
     assertSame( applicationContext, ApplicationContextUtil.get( sessionStore ) );
@@ -189,19 +150,11 @@
     initializeSessionStore();
     Fixture.fakeNewGetRequest();
     Fixture.fakeRequestParam( "foo", "bar" );
-<<<<<<< HEAD
-    new LifeCycleServiceHandler( getLifeCycleFactory(), mockStartupPage() ).service();
-
-    LifeCycleServiceHandler.markSessionStarted();
-    simulateInitialUiRequest();
-    new LifeCycleServiceHandler( getLifeCycleFactory(), mockStartupPage() ).service();
-=======
-    service( new LifeCycleServiceHandler( getLifeCycleFactory(), mockStartupPage() ) );
-
-    LifeCycleServiceHandler.markSessionStarted();
-    simulateInitialUiRequest();
-    service( new LifeCycleServiceHandler( getLifeCycleFactory(), mockStartupPage() ) );
->>>>>>> 9914e231
+    service( new LifeCycleServiceHandler( getLifeCycleFactory(), mockStartupPage() ) );
+
+    LifeCycleServiceHandler.markSessionStarted();
+    simulateInitialUiRequest();
+    service( new LifeCycleServiceHandler( getLifeCycleFactory(), mockStartupPage() ) );
 
     assertEquals( "bar", ContextProvider.getRequest().getParameter( "foo" ) );
   }
@@ -216,19 +169,11 @@
     initializeSessionStore();
     LifeCycleServiceHandler.markSessionStarted();
     simulateInitialUiRequest();
-<<<<<<< HEAD
-    new LifeCycleServiceHandler( getLifeCycleFactory(), mockStartupPage() ).service();
+    service( new LifeCycleServiceHandler( getLifeCycleFactory(), mockStartupPage() ) );
 
     simulateInitialUiRequest();
     ContextProvider.getServiceStore().setAttribute( "foo", "bar" );
-    new LifeCycleServiceHandler( getLifeCycleFactory(), mockStartupPage() ).service();
-=======
-    service( new LifeCycleServiceHandler( getLifeCycleFactory(), mockStartupPage() ) );
-
-    simulateInitialUiRequest();
-    ContextProvider.getServiceStore().setAttribute( "foo", "bar" );
-    service( new LifeCycleServiceHandler( getLifeCycleFactory(), mockStartupPage() ) );
->>>>>>> 9914e231
+    service( new LifeCycleServiceHandler( getLifeCycleFactory(), mockStartupPage() ) );
 
     assertNull( ContextProvider.getServiceStore().getAttribute( "foo" ) );
   }
@@ -237,19 +182,11 @@
     initializeSessionStore();
     LifeCycleServiceHandler.markSessionStarted();
     simulateInitialUiRequest();
-<<<<<<< HEAD
-    new LifeCycleServiceHandler( getLifeCycleFactory(), mockStartupPage() ).service();
+    service( new LifeCycleServiceHandler( getLifeCycleFactory(), mockStartupPage() ) );
 
     simulateInitialUiRequest();
     ClientMessage message = ProtocolUtil.getClientMessage();
-    new LifeCycleServiceHandler( getLifeCycleFactory(), mockStartupPage() ).service();
-=======
-    service( new LifeCycleServiceHandler( getLifeCycleFactory(), mockStartupPage() ) );
-
-    simulateInitialUiRequest();
-    ClientMessage message = ProtocolUtil.getClientMessage();
-    service( new LifeCycleServiceHandler( getLifeCycleFactory(), mockStartupPage() ) );
->>>>>>> 9914e231
+    service( new LifeCycleServiceHandler( getLifeCycleFactory(), mockStartupPage() ) );
 
     assertSame( message, ProtocolUtil.getClientMessage() );
   }
@@ -257,11 +194,7 @@
   public void testFinishesProtocolWriter() throws IOException {
     simulateUiRequest();
 
-<<<<<<< HEAD
-    new LifeCycleServiceHandler( mockLifeCycleFactory(), mockStartupPage() ).service();
-=======
     service( new LifeCycleServiceHandler( mockLifeCycleFactory(), mockStartupPage() ) );
->>>>>>> 9914e231
 
     TestResponse response = ( TestResponse )ContextProvider.getResponse();
     assertTrue( response.getContent().contains( "\"head\":" ) );
@@ -270,11 +203,7 @@
   public void testContentType() throws IOException {
     simulateUiRequest();
 
-<<<<<<< HEAD
-    new LifeCycleServiceHandler( mockLifeCycleFactory(), mockStartupPage() ).service();
-=======
     service( new LifeCycleServiceHandler( mockLifeCycleFactory(), mockStartupPage() ) );
->>>>>>> 9914e231
 
     TestResponse response = ( TestResponse )ContextProvider.getResponse();
     assertEquals( "application/json; charset=UTF-8", response.getHeader( "Content-Type" ) );
@@ -283,11 +212,7 @@
   public void testContentTypeForIllegalRequestCounter() throws IOException {
     simulateUiRequestWithIllegalCounter();
 
-<<<<<<< HEAD
-    new LifeCycleServiceHandler( getLifeCycleFactory(), mockStartupPage() ).service();
-=======
-    service( new LifeCycleServiceHandler( getLifeCycleFactory(), mockStartupPage() ) );
->>>>>>> 9914e231
+    service( new LifeCycleServiceHandler( getLifeCycleFactory(), mockStartupPage() ) );
 
     TestResponse response = ( TestResponse )ContextProvider.getResponse();
     assertEquals( "application/json; charset=UTF-8", response.getHeader( "Content-Type" ) );
@@ -299,11 +224,7 @@
     TestRequest request = ( TestRequest )ContextProvider.getRequest();
     request.setMethod( HTTP.METHOD_GET );
 
-<<<<<<< HEAD
-    new LifeCycleServiceHandler( getLifeCycleFactory(), RWTFactory.getStartupPage() ).service();
-=======
     service( new LifeCycleServiceHandler( getLifeCycleFactory(), RWTFactory.getStartupPage() ) );
->>>>>>> 9914e231
 
     TestResponse response = ( TestResponse )ContextProvider.getResponse();
     assertEquals( "application/json; charset=UTF-8", response.getHeader( "Content-Type" ) );
@@ -314,14 +235,9 @@
     Fixture.fakeClient( mock( WebClient.class ) );
     TestRequest request = ( TestRequest )ContextProvider.getRequest();
     request.setMethod( HTTP.METHOD_GET );
-<<<<<<< HEAD
-
-    new LifeCycleServiceHandler( getLifeCycleFactory(), RWTFactory.getStartupPage() ).service();
-=======
     StartupPage startupPage = RWTFactory.getStartupPage();
 
     service( new LifeCycleServiceHandler( getLifeCycleFactory(), startupPage ) );
->>>>>>> 9914e231
 
     TestResponse response = ( TestResponse )ContextProvider.getResponse();
     assertEquals( "text/html; charset=UTF-8", response.getHeader( "Content-Type" ) );
@@ -332,14 +248,9 @@
     Fixture.fakeClient( mock( WebClient.class ) );
     TestRequest request = ( TestRequest )ContextProvider.getRequest();
     request.setMethod( "HEAD" );
-<<<<<<< HEAD
-
-    new LifeCycleServiceHandler( getLifeCycleFactory(), RWTFactory.getStartupPage() ).service();
-=======
     StartupPage startupPage = RWTFactory.getStartupPage();
 
     service( new LifeCycleServiceHandler( getLifeCycleFactory(), startupPage ) );
->>>>>>> 9914e231
 
     TestResponse response = ( TestResponse )ContextProvider.getResponse();
     assertEquals( "text/html; charset=UTF-8", response.getHeader( "Content-Type" ) );
@@ -348,12 +259,8 @@
   public void testHandleInvalidRequestCounter() throws IOException {
     LifeCycleServiceHandler.markSessionStarted();
     simulateUiRequestWithIllegalCounter();
-<<<<<<< HEAD
-    new LifeCycleServiceHandler( getLifeCycleFactory(), mockStartupPage() ).service();
-=======
-
-    service( new LifeCycleServiceHandler( getLifeCycleFactory(), mockStartupPage() ) );
->>>>>>> 9914e231
+
+    service( new LifeCycleServiceHandler( getLifeCycleFactory(), mockStartupPage() ) );
 
     Message message = Fixture.getProtocolMessage();
     assertEquals( 0, message.getOperationCount() );
@@ -364,12 +271,8 @@
 
   public void testHandleSessionTimeout() throws IOException {
     simulateUiRequest();
-<<<<<<< HEAD
-    new LifeCycleServiceHandler( getLifeCycleFactory(), mockStartupPage() ).service();
-=======
-
-    service( new LifeCycleServiceHandler( getLifeCycleFactory(), mockStartupPage() ) );
->>>>>>> 9914e231
+
+    service( new LifeCycleServiceHandler( getLifeCycleFactory(), mockStartupPage() ) );
 
     Message message = Fixture.getProtocolMessage();
     assertEquals( 0, message.getOperationCount() );
@@ -420,13 +323,10 @@
     ApplicationContextUtil.set( sessionStore, applicationContext );
   }
 
-<<<<<<< HEAD
-=======
   private static void service( LifeCycleServiceHandler serviceHandler ) throws IOException {
     serviceHandler.service( ContextProvider.getRequest(), ContextProvider.getResponse() );
   }
 
->>>>>>> 9914e231
   private class TestHandler extends LifeCycleServiceHandler {
 
     public TestHandler( LifeCycleFactory lifeCycleFactory, StartupPage startupPage ) {
@@ -434,11 +334,7 @@
     }
 
     @Override
-<<<<<<< HEAD
-    void synchronizedService() {
-=======
     void synchronizedService( HttpServletRequest request, HttpServletResponse response ) {
->>>>>>> 9914e231
       log.append( ENTER );
       try {
         Thread.sleep( 2 );
@@ -451,15 +347,9 @@
 
   private static class Worker implements Runnable {
     private final ServiceContext context;
-<<<<<<< HEAD
-    private final IServiceHandler serviceHandler;
-
-    private Worker( ServiceContext context, IServiceHandler serviceHandler ) {
-=======
     private final ServiceHandler serviceHandler;
 
     private Worker( ServiceContext context, ServiceHandler serviceHandler ) {
->>>>>>> 9914e231
       this.context = context;
       this.serviceHandler = serviceHandler;
     }
@@ -467,11 +357,7 @@
     public void run() {
       ContextProvider.setContext( context );
       try {
-<<<<<<< HEAD
-        serviceHandler.service();
-=======
         serviceHandler.service( context.getRequest(), context.getResponse() );
->>>>>>> 9914e231
       } catch( ServletException e ) {
         throw new RuntimeException( e );
       } catch( IOException e ) {
