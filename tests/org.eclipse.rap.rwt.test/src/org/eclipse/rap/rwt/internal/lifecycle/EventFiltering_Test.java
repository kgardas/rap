/*******************************************************************************
 * Copyright (c) 2007, 2012 Innoopract Informationssysteme GmbH and others.
 * All rights reserved. This program and the accompanying materials
 * are made available under the terms of the Eclipse Public License v1.0
 * which accompanies this distribution, and is available at
 * http://www.eclipse.org/legal/epl-v10.html
 *
 * Contributors:
 *    Innoopract Informationssysteme GmbH - initial API and implementation
 *    EclipseSource - ongoing development
 ******************************************************************************/
package org.eclipse.rap.rwt.internal.lifecycle;

import static org.eclipse.rap.rwt.internal.lifecycle.DisplayUtil.getId;
import static org.eclipse.rap.rwt.lifecycle.WidgetUtil.getId;
import static org.mockito.Matchers.any;
import static org.mockito.Mockito.mock;
import static org.mockito.Mockito.never;
import static org.mockito.Mockito.times;
import static org.mockito.Mockito.verify;

import java.util.ArrayList;

import junit.framework.TestCase;

import org.eclipse.rap.rwt.internal.protocol.ClientMessageConst;
import org.eclipse.rap.rwt.testfixture.Fixture;
import org.eclipse.swt.SWT;
import org.eclipse.swt.browser.Browser;
import org.eclipse.swt.events.FocusAdapter;
import org.eclipse.swt.events.FocusEvent;
import org.eclipse.swt.events.SelectionEvent;
import org.eclipse.swt.events.SelectionListener;
import org.eclipse.swt.events.ShellEvent;
import org.eclipse.swt.events.ShellListener;
import org.eclipse.swt.events.TypedEvent;
import org.eclipse.swt.internal.events.EventTypes;
import org.eclipse.swt.internal.events.EventUtil;
import org.eclipse.swt.layout.FillLayout;
import org.eclipse.swt.widgets.Button;
import org.eclipse.swt.widgets.Canvas;
import org.eclipse.swt.widgets.Control;
import org.eclipse.swt.widgets.Display;
import org.eclipse.swt.widgets.Event;
import org.eclipse.swt.widgets.Shell;
import org.eclipse.swt.widgets.Text;
import org.eclipse.swt.widgets.Widget;


public class EventFiltering_Test extends TestCase {

  private Display display;
  private Shell shell;

  @Override
  protected void setUp() throws Exception {
    Fixture.setUp();
    display = new Display();
    shell = new Shell( display );
    shell.setLayout( new FillLayout() );
    Fixture.fakeNewRequest( display );
  }

  @Override
  protected void tearDown() throws Exception {
    Fixture.tearDown();
  }
  
  public void testAllowProcessingForActivateEventOnInvisibleControl() {
    Control control = new Button( shell, SWT.PUSH );
    control.setEnabled( false );
    Event event = createEvent( control, SWT.Activate );
    
    boolean accessible = EventUtil.allowProcessing( event );
    
    assertTrue( accessible );
  }
  
  public void testAllowProcessingForDeactivateEventOnInvisibleControl() {
    Control control = new Button( shell, SWT.PUSH );
    control.setEnabled( false );
    Event event = createEvent( control, SWT.Deactivate );
    
    boolean accessible = EventUtil.allowProcessing( event );
    
    assertTrue( accessible );
  }
  
  public void testAllowProcessingForProgressEventOnInvisibleBrowser() {
    Browser browser = new Browser( shell, SWT.NONE );
    Event event = createEvent( browser, EventTypes.PROGRESS_CHANGED );
    
    boolean accessible = EventUtil.allowProcessing( event );
    
    assertTrue( accessible );
  }

  public void testAllowProcessingForResizeEventOnDisabledControl() {
    Control control = new Button( shell, SWT.PUSH );
    control.setEnabled( false );
    Event event = createEvent( control, SWT.Resize );
    
    boolean accessible = EventUtil.allowProcessing( event );
    
    assertTrue( accessible );
  }
  
  public void testAllowProcessingForMoveEventOnDisabledControl() {
    Control control = new Button( shell, SWT.PUSH );
    control.setEnabled( false );
    Event event = createEvent( control, SWT.Move );
    
    boolean accessible = EventUtil.allowProcessing( event );
    
    assertTrue( accessible );
  }
  
  public void testAllowProcessingForModifyEventOnDisabledText() {
    Text text = new Text( shell, SWT.PUSH );
    text.setEnabled( false );
    Event event = createEvent( text, SWT.Modify );
    
    boolean accessible = EventUtil.allowProcessing( event );
    
    assertTrue( accessible );
  }
  
  public void testAllowProcessingForVerifyEventOnDisabledText() {
    Text text = new Text( shell, SWT.PUSH );
    text.setEnabled( false );
    Event event = createEvent( text, SWT.Verify );
    
    boolean accessible = EventUtil.allowProcessing( event );
    
    assertTrue( accessible );
  }
  
  public void testAllowProcessingForPaintEventOnDisabledControl() {
    Control control = new Canvas( shell, SWT.PUSH );
    control.setEnabled( false );
    Event event = createEvent( control, SWT.Paint );
    
    boolean accessible = EventUtil.allowProcessing( event );
    
    assertTrue( accessible );
  }
  
  public void testAllowProcessingForSetDataEventOnDisabledControl() {
    Control text = new Canvas( shell, SWT.PUSH );
    text.setEnabled( false );
    Event event = createEvent( text, SWT.SetData );
    
    boolean accessible = EventUtil.allowProcessing( event );
    
    assertTrue( accessible );
  }
  
  public void testЕventNotFiredOnDisabledButton() {
    Button button = new Button( shell, SWT.PUSH );
    button.setEnabled( false );
    SelectionListener listener = mock( SelectionListener.class );
    button.addSelectionListener( listener );
    shell.open();

    Fixture.fakeNotifyOperation( getId( button ), ClientMessageConst.EVENT_SELECTION, null );
    Fixture.readDataAndProcessAction( button );

    verify( listener, times( 0 ) ).widgetSelected( any( SelectionEvent.class ) );
  }

  public void testЕventNotFiredOnInvisibleButton() {
    Button button = new Button( shell, SWT.PUSH );
    button.setVisible( false );
    SelectionListener listener = mock( SelectionListener.class );
    button.addSelectionListener( listener );
    shell.open();

    Fixture.fakeNotifyOperation( getId( button ), ClientMessageConst.EVENT_SELECTION, null );
    Fixture.readDataAndProcessAction( button );

    verify( listener, times( 0 ) ).widgetSelected( any( SelectionEvent.class ) );
  }

  public void testЕventNotFiredOnDisposedButton() {
    // LCAs not called for disposed widgets
    Button button = new Button( shell, SWT.PUSH );
    SelectionListener listener = mock( SelectionListener.class );
    button.addSelectionListener( listener );
    button.dispose();
    shell.open();

    Fixture.fakeNotifyOperation( getId( button ), ClientMessageConst.EVENT_SELECTION, null );
    Fixture.executeLifeCycleFromServerThread();

    verify( listener, times( 0 ) ).widgetSelected( any( SelectionEvent.class ) );
  }

  public void testEventNotFiredOnBlockedParentShell() {
    Button button = new Button( shell, SWT.PUSH );
    SelectionListener listener = mock( SelectionListener.class );
    button.addSelectionListener( listener );
    shell.open();
    Shell dialog = new Shell( shell, SWT.APPLICATION_MODAL );
    dialog.setSize( 100, 100 );
    dialog.open();

    Fixture.fakeNotifyOperation( getId( button ), ClientMessageConst.EVENT_SELECTION, null );
    Fixture.executeLifeCycleFromServerThread();

    verify( listener, times( 0 ) ).widgetSelected( any( SelectionEvent.class ) );
  }

  public void testFocusOutOpensModalShell() {
    final java.util.List<TypedEvent> events = new ArrayList<TypedEvent>();
    Text text = new Text( shell, SWT.NONE );
    text.addFocusListener( new FocusAdapter() {
      @Override
      public void focusLost( FocusEvent event ) {
        events.add( event );
        Shell dialog = new Shell( shell, SWT.APPLICATION_MODAL );
        dialog.setSize( 100, 100 );
        dialog.open();
      }
    } );
    Button button = new Button( shell, SWT.PUSH );
    SelectionListener selectionListener = mock( SelectionListener.class );
    button.addSelectionListener( selectionListener );
    shell.open();

    // Within this request a focusLost and widgetSelected (for the button)
    // is sent. The focusList listener opens a modal shell, thus the event on
    // button must not be executed
    Fixture.fakeSetParameter( getId( display ), "focusControl", getId( button ) );
    Fixture.fakeNotifyOperation( getId( button ), ClientMessageConst.EVENT_SELECTION, null );
    Fixture.executeLifeCycleFromServerThread( );

    assertEquals( 1, events.size() );
    assertEquals( FocusEvent.class, events.get( 0 ).getClass() );
    FocusEvent event = ( FocusEvent )events.get( 0 );
    assertSame( text, event.widget );
    verify( selectionListener, times( 0 ) ).widgetSelected( any( SelectionEvent.class ) );
  }

  public void testCloseEventNotFiredOnDisposedShell() {
    // LCAs not called for disposed widgets
    shell.setSize( 100, 100 );
    ShellListener listener = mock( ShellListener.class );
    shell.addShellListener( listener );
    shell.open();
    shell.dispose();

    Fixture.fakeNotifyOperation( getId( shell ), ClientMessageConst.EVENT_SHELL_CLOSED, null );
    Fixture.executeLifeCycleFromServerThread( );

    verify( listener, never() ).shellClosed( any( ShellEvent.class ) );
  }

  public void testNestedModalShell() {
    Shell parentShell = new Shell( shell, SWT.APPLICATION_MODAL );
    parentShell.setSize( 100, 100 );
    parentShell.open();
    Shell childShell = new Shell( parentShell, SWT.APPLICATION_MODAL );
    childShell.setSize( 100, 100 );
    Button button = new Button( childShell, SWT.PUSH );
    SelectionListener selectionListener = mock( SelectionListener.class );
    button.addSelectionListener( selectionListener );
    childShell.open();

<<<<<<< HEAD
    Fixture.fakeNotifyOperation( getId( button ), ClientMessageConst.EVENT_WIDGET_SELECTED, null );
    Fixture.executeLifeCycleFromServerThread();

    verify( selectionListener ).widgetSelected( any( SelectionEvent.class ) );
  }
=======
    Fixture.fakeNotifyOperation( getId( button ), ClientMessageConst.EVENT_SELECTION, null );
    Fixture.executeLifeCycleFromServerThread( );
>>>>>>> cd3eefb4

  private static Event createEvent( Widget widget, int eventType ) {
    Event result = new Event();
    result.widget = widget;
    result.type = eventType;
    return result;
  }

}<|MERGE_RESOLUTION|>--- conflicted
+++ resolved
@@ -65,33 +65,33 @@
   protected void tearDown() throws Exception {
     Fixture.tearDown();
   }
-  
+
   public void testAllowProcessingForActivateEventOnInvisibleControl() {
     Control control = new Button( shell, SWT.PUSH );
     control.setEnabled( false );
     Event event = createEvent( control, SWT.Activate );
-    
-    boolean accessible = EventUtil.allowProcessing( event );
-    
-    assertTrue( accessible );
-  }
-  
+
+    boolean accessible = EventUtil.allowProcessing( event );
+
+    assertTrue( accessible );
+  }
+
   public void testAllowProcessingForDeactivateEventOnInvisibleControl() {
     Control control = new Button( shell, SWT.PUSH );
     control.setEnabled( false );
     Event event = createEvent( control, SWT.Deactivate );
-    
-    boolean accessible = EventUtil.allowProcessing( event );
-    
-    assertTrue( accessible );
-  }
-  
+
+    boolean accessible = EventUtil.allowProcessing( event );
+
+    assertTrue( accessible );
+  }
+
   public void testAllowProcessingForProgressEventOnInvisibleBrowser() {
     Browser browser = new Browser( shell, SWT.NONE );
     Event event = createEvent( browser, EventTypes.PROGRESS_CHANGED );
-    
-    boolean accessible = EventUtil.allowProcessing( event );
-    
+
+    boolean accessible = EventUtil.allowProcessing( event );
+
     assertTrue( accessible );
   }
 
@@ -99,62 +99,62 @@
     Control control = new Button( shell, SWT.PUSH );
     control.setEnabled( false );
     Event event = createEvent( control, SWT.Resize );
-    
-    boolean accessible = EventUtil.allowProcessing( event );
-    
-    assertTrue( accessible );
-  }
-  
+
+    boolean accessible = EventUtil.allowProcessing( event );
+
+    assertTrue( accessible );
+  }
+
   public void testAllowProcessingForMoveEventOnDisabledControl() {
     Control control = new Button( shell, SWT.PUSH );
     control.setEnabled( false );
     Event event = createEvent( control, SWT.Move );
-    
-    boolean accessible = EventUtil.allowProcessing( event );
-    
-    assertTrue( accessible );
-  }
-  
+
+    boolean accessible = EventUtil.allowProcessing( event );
+
+    assertTrue( accessible );
+  }
+
   public void testAllowProcessingForModifyEventOnDisabledText() {
     Text text = new Text( shell, SWT.PUSH );
     text.setEnabled( false );
     Event event = createEvent( text, SWT.Modify );
-    
-    boolean accessible = EventUtil.allowProcessing( event );
-    
-    assertTrue( accessible );
-  }
-  
+
+    boolean accessible = EventUtil.allowProcessing( event );
+
+    assertTrue( accessible );
+  }
+
   public void testAllowProcessingForVerifyEventOnDisabledText() {
     Text text = new Text( shell, SWT.PUSH );
     text.setEnabled( false );
     Event event = createEvent( text, SWT.Verify );
-    
-    boolean accessible = EventUtil.allowProcessing( event );
-    
-    assertTrue( accessible );
-  }
-  
+
+    boolean accessible = EventUtil.allowProcessing( event );
+
+    assertTrue( accessible );
+  }
+
   public void testAllowProcessingForPaintEventOnDisabledControl() {
     Control control = new Canvas( shell, SWT.PUSH );
     control.setEnabled( false );
     Event event = createEvent( control, SWT.Paint );
-    
-    boolean accessible = EventUtil.allowProcessing( event );
-    
-    assertTrue( accessible );
-  }
-  
+
+    boolean accessible = EventUtil.allowProcessing( event );
+
+    assertTrue( accessible );
+  }
+
   public void testAllowProcessingForSetDataEventOnDisabledControl() {
     Control text = new Canvas( shell, SWT.PUSH );
     text.setEnabled( false );
     Event event = createEvent( text, SWT.SetData );
-    
-    boolean accessible = EventUtil.allowProcessing( event );
-    
-    assertTrue( accessible );
-  }
-  
+
+    boolean accessible = EventUtil.allowProcessing( event );
+
+    assertTrue( accessible );
+  }
+
   public void testЕventNotFiredOnDisabledButton() {
     Button button = new Button( shell, SWT.PUSH );
     button.setEnabled( false );
@@ -266,16 +266,11 @@
     button.addSelectionListener( selectionListener );
     childShell.open();
 
-<<<<<<< HEAD
-    Fixture.fakeNotifyOperation( getId( button ), ClientMessageConst.EVENT_WIDGET_SELECTED, null );
+    Fixture.fakeNotifyOperation( getId( button ), ClientMessageConst.EVENT_SELECTION, null );
     Fixture.executeLifeCycleFromServerThread();
 
     verify( selectionListener ).widgetSelected( any( SelectionEvent.class ) );
   }
-=======
-    Fixture.fakeNotifyOperation( getId( button ), ClientMessageConst.EVENT_SELECTION, null );
-    Fixture.executeLifeCycleFromServerThread( );
->>>>>>> cd3eefb4
 
   private static Event createEvent( Widget widget, int eventType ) {
     Event result = new Event();
