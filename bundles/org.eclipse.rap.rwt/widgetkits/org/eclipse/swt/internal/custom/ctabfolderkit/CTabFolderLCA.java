--- conflicted
+++ resolved
@@ -111,14 +111,7 @@
     preserveSelectionBgGradient( folder );
     preserveProperty( folder, PROP_BORDER_VISIBLE, folder.getBorderVisible() );
     preserveListener( folder, PROP_SELECTION_LISTENER, SelectionEvent.hasListener( folder ) );
-<<<<<<< HEAD
     preserveListener( folder, PROP_FOLDER_LISTENER, hasCTabFolderListener( folder ) );
-=======
-    preserveListener( folder,
-                      PROP_DEFAULT_SELECTION_LISTENER,
-                      SelectionEvent.hasListener( folder ) );
-    preserveListener( folder, PROP_FOLDER_LISTENER, CTabFolderEvent.hasListener( folder ) );
->>>>>>> 993e69a0
   }
 
   public void readData( Widget widget ) {
@@ -217,12 +210,8 @@
     renderSelectionBackgroundGradient( folder );
     renderProperty( folder, PROP_BORDER_VISIBLE, folder.getBorderVisible(), false );
     renderListener( folder, PROP_SELECTION_LISTENER, SelectionEvent.hasListener( folder ), false );
-<<<<<<< HEAD
+    renderListener( folder, PROP_DEFAULT_SELECTION_LISTENER, SelectionEvent.hasListener( folder ), false );
     renderListener( folder, PROP_FOLDER_LISTENER, hasCTabFolderListener( folder ), false );
-=======
-    renderListener( folder, PROP_DEFAULT_SELECTION_LISTENER, SelectionEvent.hasListener( folder ), false );
-    renderListener( folder, PROP_FOLDER_LISTENER, CTabFolderEvent.hasListener( folder ), false );
->>>>>>> 993e69a0
   }
 
   @Override
