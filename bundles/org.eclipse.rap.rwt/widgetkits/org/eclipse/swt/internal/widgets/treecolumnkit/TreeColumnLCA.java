/*******************************************************************************
 * Copyright (c) 2002, 2013 Innoopract Informationssysteme GmbH and others.
 * All rights reserved. This program and the accompanying materials
 * are made available under the terms of the Eclipse Public License v1.0
 * which accompanies this distribution, and is available at
 * http://www.eclipse.org/legal/epl-v10.html
 *
 * Contributors:
 *    Innoopract Informationssysteme GmbH - initial API and implementation
 *    EclipseSource - ongoing development
 ******************************************************************************/
package org.eclipse.swt.internal.widgets.treecolumnkit;

import static org.eclipse.rap.rwt.internal.protocol.RemoteObjectFactory.createRemoteObject;
import static org.eclipse.rap.rwt.lifecycle.WidgetLCAUtil.preserveListener;
import static org.eclipse.rap.rwt.lifecycle.WidgetLCAUtil.preserveProperty;
import static org.eclipse.rap.rwt.lifecycle.WidgetLCAUtil.renderListener;
import static org.eclipse.rap.rwt.lifecycle.WidgetLCAUtil.renderProperty;
import static org.eclipse.rap.rwt.lifecycle.WidgetUtil.getId;
import static org.eclipse.swt.internal.events.EventLCAUtil.isListening;

import java.io.IOException;

import org.eclipse.rap.rwt.lifecycle.AbstractWidgetLCA;
import org.eclipse.rap.rwt.lifecycle.WidgetLCAUtil;
import org.eclipse.rap.rwt.remote.RemoteObject;
import org.eclipse.swt.SWT;
import org.eclipse.swt.graphics.Font;
import org.eclipse.swt.internal.widgets.IControlAdapter;
import org.eclipse.swt.internal.widgets.ITreeAdapter;
import org.eclipse.swt.internal.widgets.ItemLCAUtil;
import org.eclipse.swt.widgets.Tree;
import org.eclipse.swt.widgets.TreeColumn;
import org.eclipse.swt.widgets.Widget;


public final class TreeColumnLCA extends AbstractWidgetLCA {

  private static final String TYPE = "rwt.widgets.GridColumn";

  static final String PROP_INDEX = "index";
  static final String PROP_LEFT = "left";
  static final String PROP_WIDTH = "width";
  static final String PROP_RESIZABLE = "resizable";
  static final String PROP_MOVEABLE = "moveable";
  static final String PROP_ALIGNMENT = "alignment";
  static final String PROP_FIXED = "fixed";
  static final String PROP_SELECTION_LISTENER = "Selection";

  private static final int ZERO = 0;
  private static final String DEFAULT_ALIGNMENT = "left";

  @Override
  public void preserveValues( Widget widget ) {
    TreeColumn column = ( TreeColumn )widget;
    WidgetLCAUtil.preserveToolTipText( column, column.getToolTipText() );
    WidgetLCAUtil.preserveCustomVariant( column );
    WidgetLCAUtil.preserveFont( column, getFont( column ) );
    ItemLCAUtil.preserve( column );
    preserveProperty( column, PROP_INDEX, getIndex( column ) );
    preserveProperty( column, PROP_LEFT, getLeft( column ) );
    preserveProperty( column, PROP_WIDTH, column.getWidth() );
    preserveProperty( column, PROP_RESIZABLE, column.getResizable() );
    preserveProperty( column, PROP_MOVEABLE, column.getMoveable() );
    preserveProperty( column, PROP_ALIGNMENT, getAlignment( column ) );
    preserveProperty( column, PROP_FIXED, isFixed( column ) );
    preserveListener( column, PROP_SELECTION_LISTENER, isListening( column, SWT.Selection ) );
  }

<<<<<<< HEAD
=======
  @Override
  public void readData( Widget widget ) {
    final TreeColumn column = ( TreeColumn )widget;
    String methodName = "resize";
    if( ProtocolUtil.wasCallReceived( getId( column ), methodName ) ) {
      // TODO [rh] HACK: force width to have changed when client-side changes
      //      it. Since this is done while a column resize we must re-layout
      //      all columns including the resized one.
      String width = readCallPropertyValueAsString( getId( column ), methodName, "width" );
      final int newWidth = NumberFormatUtil.parseInt( width );
      ProcessActionRunner.add( new Runnable() {
        public void run() {
          column.setWidth( newWidth );
        }
      } );
    }
    methodName = "move";
    if( ProtocolUtil.wasCallReceived( getId( column ), methodName ) ) {
      String left = readCallPropertyValueAsString( getId( column ), methodName, "left" );
      final int newLeft = NumberFormatUtil.parseInt( left );
      ProcessActionRunner.add( new Runnable() {
        public void run() {
          moveColumn( column, newLeft );
        }
      } );
    }
    ControlLCAUtil.processSelection( column, null, false );
    ControlLCAUtil.processDefaultSelection( column, null );
  }

>>>>>>> 4d8ad733
  @Override
  public void renderInitialization( Widget widget ) throws IOException {
    TreeColumn column = ( TreeColumn )widget;
    RemoteObject remoteObject = createRemoteObject( column, TYPE );
    remoteObject.setHandler( new TreeColumnOperationHandler( column ) );
    remoteObject.set( "parent", getId( column.getParent() ) );
  }

  @Override
  public void renderChanges( Widget widget ) throws IOException {
    TreeColumn column = ( TreeColumn )widget;
    WidgetLCAUtil.renderToolTip( column, column.getToolTipText() );
    WidgetLCAUtil.renderCustomVariant( column );
    WidgetLCAUtil.renderFont( column, getFont( column ) );
    ItemLCAUtil.renderChanges( column );
    renderProperty( column, PROP_INDEX, getIndex( column ), -1 );
    renderProperty( column, PROP_LEFT, getLeft( column ), ZERO );
    renderProperty( column, PROP_WIDTH, column.getWidth(), ZERO );
    renderProperty( column, PROP_RESIZABLE, column.getResizable(), true );
    renderProperty( column, PROP_MOVEABLE, column.getMoveable(), false );
    renderProperty( column, PROP_ALIGNMENT, getAlignment( column ), DEFAULT_ALIGNMENT );
    renderProperty( column, PROP_FIXED, isFixed( column ), false );
    renderListener( column, PROP_SELECTION_LISTENER, isListening( column, SWT.Selection ), false );
  }

  //////////////////////////////////////////////////
  // Helping methods to obtain calculated properties

  private static int getIndex( TreeColumn column ) {
    return column.getParent().indexOf( column );
  }

  static int getLeft( TreeColumn column ) {
    ITreeAdapter adapter = column.getParent().getAdapter( ITreeAdapter.class );
    return adapter.getColumnLeft( column );
  }

  private static String getAlignment( TreeColumn column ) {
    int alignment = column.getAlignment();
    String result = "left";
    if( ( alignment & SWT.CENTER ) != 0 ) {
      result = "center";
    } else if( ( alignment & SWT.RIGHT ) != 0 ) {
      result = "right";
    }
    return result;
  }

  private static Font getFont( TreeColumn column ) {
    Tree tree = column.getParent();
    IControlAdapter adapter = tree.getAdapter( IControlAdapter.class );
    return adapter.getUserFont();
  }

  private static boolean isFixed( TreeColumn column ) {
    ITreeAdapter adapter = column.getParent().getAdapter( ITreeAdapter.class );
    return adapter.isFixedColumn( column );
  }

}<|MERGE_RESOLUTION|>--- conflicted
+++ resolved
@@ -67,39 +67,6 @@
     preserveListener( column, PROP_SELECTION_LISTENER, isListening( column, SWT.Selection ) );
   }
 
-<<<<<<< HEAD
-=======
-  @Override
-  public void readData( Widget widget ) {
-    final TreeColumn column = ( TreeColumn )widget;
-    String methodName = "resize";
-    if( ProtocolUtil.wasCallReceived( getId( column ), methodName ) ) {
-      // TODO [rh] HACK: force width to have changed when client-side changes
-      //      it. Since this is done while a column resize we must re-layout
-      //      all columns including the resized one.
-      String width = readCallPropertyValueAsString( getId( column ), methodName, "width" );
-      final int newWidth = NumberFormatUtil.parseInt( width );
-      ProcessActionRunner.add( new Runnable() {
-        public void run() {
-          column.setWidth( newWidth );
-        }
-      } );
-    }
-    methodName = "move";
-    if( ProtocolUtil.wasCallReceived( getId( column ), methodName ) ) {
-      String left = readCallPropertyValueAsString( getId( column ), methodName, "left" );
-      final int newLeft = NumberFormatUtil.parseInt( left );
-      ProcessActionRunner.add( new Runnable() {
-        public void run() {
-          moveColumn( column, newLeft );
-        }
-      } );
-    }
-    ControlLCAUtil.processSelection( column, null, false );
-    ControlLCAUtil.processDefaultSelection( column, null );
-  }
-
->>>>>>> 4d8ad733
   @Override
   public void renderInitialization( Widget widget ) throws IOException {
     TreeColumn column = ( TreeColumn )widget;
