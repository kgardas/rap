--- conflicted
+++ resolved
@@ -45,21 +45,5 @@
   void renderChanges( ToolItem toolItem ) throws IOException {
     ToolItemLCAUtil.renderChanges( toolItem );
   }
-<<<<<<< HEAD
-=======
 
-  private static void processSelectionEvent( ToolItem toolItem ) {
-    String eventName = ClientMessageConst.EVENT_SELECTION;
-    if( WidgetLCAUtil.wasEventSent( toolItem, eventName ) ) {
-      SelectionEvent event;
-      if( toolItem.getSelection() ) {
-        event = new SelectionEvent( toolItem, null, SelectionEvent.WIDGET_SELECTED );
-      } else {
-        event = new DeselectionEvent( toolItem );
-      }
-      event.stateMask = EventLCAUtil.readStateMask( toolItem, eventName );
-      event.processEvent();
-    }
-  }
->>>>>>> cd3eefb4
 }