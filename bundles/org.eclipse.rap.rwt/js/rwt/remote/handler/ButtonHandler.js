/*******************************************************************************
 * Copyright (c) 2011, 2013 EclipseSource and others.
 * All rights reserved. This program and the accompanying materials
 * are made available under the terms of the Eclipse Public License v1.0
 * which accompanies this distribution, and is available at
 * http://www.eclipse.org/legal/epl-v10.html
 *
 * Contributors:
 *    EclipseSource - initial API and implementation
 ******************************************************************************/

rwt.remote.HandlerRegistry.add( "rwt.widgets.Button", {

  factory : function( properties ) {
    var styleMap = rwt.remote.HandlerUtil.createStyleMap( properties.style );
    var buttonType = "push";
    if( styleMap.CHECK ) {
      buttonType = "check";
    } else if( styleMap.TOGGLE ) {
      buttonType = "toggle";
    } else if( styleMap.RADIO ) {
      buttonType = "radio";
    } else if( styleMap.ARROW ) {
      buttonType = "arrow";
    }
    var result = new rwt.widgets.Button( buttonType );
    result.setWrap( styleMap.WRAP );
    rwt.remote.HandlerUtil.addStatesForStyles( result, properties.style );
    result.setUserData( "isControl", true );
    rwt.remote.HandlerUtil.setParent( result, properties.parent );
    rwt.remote.HandlerUtil.callWithTarget( properties.parent, function( parent ) {
      result.setNoRadioGroup( parent.hasState( "rwt_NO_RADIO_GROUP" ) );
    } );
    return result;
  },

  destructor : rwt.remote.HandlerUtil.getControlDestructor(),

  getDestroyableChildren : rwt.remote.HandlerUtil.getDestroyableChildrenFinder(),

  properties : rwt.remote.HandlerUtil.extendControlProperties( [
    "text",
    "mnemonicIndex",
    "alignment",
    "image",
    "selection",
    "grayed"
  ] ),

  propertyHandler : rwt.remote.HandlerUtil.extendControlPropertyHandler( {
<<<<<<< HEAD
    "text" : function( widget, value ) {
      var EncodingUtil = rwt.util.Encoding;
      var text = EncodingUtil.escapeText( value, false );
      if( widget.hasState( "rwt_WRAP" ) ) {
        text = EncodingUtil.replaceNewLines( text, "<br/>" );
      }
      widget.setText( text === "" ? null : text );
    },
=======
>>>>>>> d2ac6cb2
    "image" : function( widget, value ) {
      if( value === null ) {
        widget.setImage( value );
      } else {
        widget.setImage.apply( widget, value );
      }
    }
  } ),

  listeners : rwt.remote.HandlerUtil.extendControlListeners( [
    "Selection"
  ] ),

  listenerHandler : rwt.remote.HandlerUtil.extendControlListenerHandler( {} )

} );<|MERGE_RESOLUTION|>--- conflicted
+++ resolved
@@ -48,17 +48,6 @@
   ] ),
 
   propertyHandler : rwt.remote.HandlerUtil.extendControlPropertyHandler( {
-<<<<<<< HEAD
-    "text" : function( widget, value ) {
-      var EncodingUtil = rwt.util.Encoding;
-      var text = EncodingUtil.escapeText( value, false );
-      if( widget.hasState( "rwt_WRAP" ) ) {
-        text = EncodingUtil.replaceNewLines( text, "<br/>" );
-      }
-      widget.setText( text === "" ? null : text );
-    },
-=======
->>>>>>> d2ac6cb2
     "image" : function( widget, value ) {
       if( value === null ) {
         widget.setImage( value );
